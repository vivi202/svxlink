--- conflicted
+++ resolved
@@ -10,11 +10,7 @@
 
 \verbatim
 SvxLink - A Multi Purpose Voice Services System for Ham Radio Use
-<<<<<<< HEAD
-Copyright (C) 2003-2013 Tobias Blomberg / SM0SVX
-=======
 Copyright (C) 2004-2014 Tobias Blomberg / SM0SVX
->>>>>>> 2811dba3
 
 This program is free software; you can redistribute it and/or modify
 it under the terms of the GNU General Public License as published by
@@ -59,31 +55,8 @@
  *
  ****************************************************************************/
 
-<<<<<<< HEAD
-#include "SigLevDetNoise.h"
-#include "SigLevDetTone.h"
-#include "SigLevDetAfsk.h"
-#include "DtmfDecoder.h"
-#include "ToneDetector.h"
-#include "SquelchVox.h"
-#include "SquelchCtcss.h"
-#include "SquelchSerial.h"
-#include "SquelchSigLev.h"
-#include "SquelchEvDev.h"
-#include "SquelchGpio.h"
 #include "LocalRx.h"
-#include "multirate_filter_coeff.h"
-#include "Sel5Decoder.h"
-#include "AfskDemodulator.h"
-#include "Synchronizer.h"
-#include "HdlcDeframer.h"
-#include "Tx.h"
-#include "Emphasis.h"
-#include "SquelchPty.h"
-=======
-#include "LocalRx.h"
-
->>>>>>> 2811dba3
+
 
 /****************************************************************************
  *
@@ -102,13 +75,6 @@
  *
  ****************************************************************************/
 
-<<<<<<< HEAD
-#define DTMF_MUTING_PRE       75
-#define DTMF_MUTING_POST      200
-#define TONE_1750_MUTING_PRE  75
-#define TONE_1750_MUTING_POST 100
-=======
->>>>>>> 2811dba3
 
 
 /****************************************************************************
@@ -195,134 +161,6 @@
 
 
 
-<<<<<<< HEAD
-    // Create the configured type of DTMF decoder and add it to the splitter
-  string dtmf_dec_type("NONE");
-  cfg.getValue(name(), "DTMF_DEC_TYPE", dtmf_dec_type);
-  if (dtmf_dec_type != "NONE")
-  {
-    DtmfDecoder *dtmf_dec = DtmfDecoder::create(this, cfg, name());
-    if ((dtmf_dec == 0) || !dtmf_dec->initialize())
-    {
-      // FIXME: Cleanup?
-      delete dtmf_dec;
-      return false;
-    }
-    dtmf_dec->digitActivated.connect(
-        mem_fun(*this, &LocalRx::dtmfDigitActivated));
-    dtmf_dec->digitDeactivated.connect(
-        mem_fun(*this, &LocalRx::dtmfDigitDeactivated));
-    splitter->addSink(dtmf_dec, true);
-  }
-  
-    // Create a selective multiple tone detector object
-  string sel5_dec_type("NONE");
-  cfg.getValue(name(), "SEL5_DEC_TYPE", sel5_dec_type);
-  if (sel5_dec_type != "NONE")
-  {
-    Sel5Decoder *sel5_dec = Sel5Decoder::create(cfg, name());
-    if (sel5_dec == 0 || !sel5_dec->initialize())
-    {
-      cerr << "*** ERROR: Sel5 decoder initialization failed for RX \""
-          << name() << "\"\n";
-      return false;
-    }
-    sel5_dec->sequenceDetected.connect(mem_fun(*this, &LocalRx::sel5Detected));
-    splitter->addSink(sel5_dec, true);
-  }
-
-    // Set up out of band AFSK demodulator if configured
-  float voice_gain = 0.0f;
-  bool ofsk_enable;
-  if (cfg.getValue(name(), "OB_AFSK_ENABLE", ofsk_enable))
-  {
-    unsigned fc = 5500;
-    cfg.getValue(name(), "OB_AFSK_CENTER_FQ", fc);
-    unsigned shift = 170;
-    cfg.getValue(name(), "OB_AFSK_SHIFT", shift);
-    unsigned baudrate = 300;
-    cfg.getValue(name(), "OB_AFSK_BAUDRATE", baudrate);
-    voice_gain = 6.0f;
-    cfg.getValue(name(), "OB_AFSK_VOICE_GAIN", voice_gain);
-
-    AfskDemodulator *fsk_demod =
-      new AfskDemodulator(fc - shift/2, fc + shift/2, baudrate);
-    splitter->addSink(fsk_demod, true);
-    AudioSource *prev_src = fsk_demod;
-
-    Synchronizer *sync = new Synchronizer(baudrate);
-    prev_src->registerSink(sync, true);
-    prev_src = 0;
-
-    HdlcDeframer *deframer = new HdlcDeframer;
-    deframer->frameReceived.connect(
-        mem_fun(*this, &LocalRx::dataFrameReceived));
-    sync->bitsReceived.connect(mem_fun(deframer, &HdlcDeframer::bitsReceived));
-  }
-
-    // Create a new audio splitter to handle tone detectors then add it to
-    // the splitter
-  tone_dets = new AudioSplitter;
-  splitter->addSink(tone_dets, true);
-  
-    // Create an audio valve to use as squelch and connect it to the splitter
-  sql_valve = new AudioValve;
-  sql_valve->setOpen(false);
-  splitter->addSink(sql_valve, true);
-  prev_src = sql_valve;
-
-    // Create the state detector
-  AudioStreamStateDetector *state_det = new AudioStreamStateDetector;
-  state_det->sigStreamStateChanged.connect(
-            mem_fun(*this, &LocalRx::audioStreamStateChange));
-  prev_src->registerSink(state_det, true);
-  prev_src = state_det;
-
-    // Create the highpass CTCSS filter that cuts off audio below 300Hz
-  AudioFilter *ctcss_filt = new AudioFilter("HpBu20/300");
-  ctcss_filt->setOutputGain(voice_gain);
-  prev_src->registerSink(ctcss_filt, true);
-  prev_src = ctcss_filt;
-  
-    // If we need a delay line (e.g. for DTMF muting and/or squelch tail
-    // elimination), create it
-  if (delay_line_len > 0)
-  {
-    delay = new AudioDelayLine(delay_line_len);
-    prev_src->registerSink(delay, true);
-    prev_src = delay;
-  }
-  
-    // Add a limiter to smoothly limiting the audio before hard clipping it
-  AudioCompressor *limit = new AudioCompressor;
-  limit->setThreshold(-1);
-  limit->setRatio(0.1);
-  limit->setAttack(2);
-  limit->setDecay(20);
-  limit->setOutputGain(1);
-  prev_src->registerSink(limit, true);
-  prev_src = limit;
-
-    // Clip audio to limit its amplitude
-  AudioClipper *clipper = new AudioClipper;
-  clipper->setClipLevel(0.98);
-  prev_src->registerSink(clipper, true);
-  prev_src = clipper;
-
-    // Remove high frequencies generated by the previous clipping
-#if (INTERNAL_SAMPLE_RATE == 16000)
-  AudioFilter *splatter_filter = new AudioFilter("LpCh9/-0.5/5000");
-#else
-  AudioFilter *splatter_filter = new AudioFilter("LpCh9/-0.5/3500");
-#endif
-  prev_src->registerSink(splatter_filter, true);
-  prev_src = splatter_filter;
-  
-    // Set the previous audio pipe object to handle audio distribution for
-    // the LocalRx class
-  setHandler(prev_src);
-  
-=======
 /****************************************************************************
  *
  * Protected member functions
@@ -331,7 +169,6 @@
 
 bool LocalRx::audioOpen(void)
 {
->>>>>>> 2811dba3
     // Open the audio device for reading
   if (!audio_io->open(AudioIO::MODE_RD))
   {
@@ -356,17 +193,7 @@
 } /* LocalRx::audioSampleRate */
 
 
-<<<<<<< HEAD
-char LocalRx::sqlRxId(void) const
-{
-  return siglevdet->lastRxId();
-} /* LocalRx::sqlRxId */
-
-
-void LocalRx::reset(void)
-=======
 Async::AudioSource *LocalRx::audioSource(void)
->>>>>>> 2811dba3
 {
   return audio_io;
 } /* LocalRx::audioSource */
@@ -379,212 +206,6 @@
  *
  ****************************************************************************/
 
-<<<<<<< HEAD
-void LocalRx::sel5Detected(std::string sequence)
-{
-  if (mute_state == MUTE_NONE)
-  {
-    selcallSequenceDetected(sequence);
-  }
-} /* LocalRx::sel5Detected */
-
-
-void LocalRx::dtmfDigitActivated(char digit)
-{
-  //printf("DTMF digit %c activated.\n", digit);
-  if (mute_dtmf)
-  {
-    delay->mute(true, DTMF_MUTING_PRE);
-  }
-} /* LocalRx::dtmfDigitActivated */
-
-
-void LocalRx::dtmfDigitDeactivated(char digit, int duration_ms)
-{
-  //printf("DTMF digit %c deactivated. Duration = %d ms\n", digit, duration_ms);
-  if (mute_state == MUTE_NONE)
-  {
-    dtmfDigitDetected(digit, duration_ms);
-  }
-  if (mute_dtmf)
-  {
-    delay->mute(false, DTMF_MUTING_POST);
-  }
-} /* LocalRx::dtmfDigitActivated */
-
-
-void LocalRx::dataFrameReceived(vector<uint8_t> frame)
-{
-  vector<uint8_t>::const_iterator it = frame.begin();
-  if ((frame.size() == 5) && (*it++ == Tx::DATA_CMD_TONE_DETECTED))
-  {
-    float fq = 0.0f;
-    uint8_t *fq_ptr = reinterpret_cast<uint8_t*>(&fq);
-    *fq_ptr++ = *it++;
-    *fq_ptr++ = *it++;
-    *fq_ptr++ = *it++;
-    *fq_ptr++ = *it++;
-    toneDetected(fq);
-  }
-  dataReceived(frame);
-} /* LocalRx::dataFrameReceived */
-
-
-void LocalRx::audioStreamStateChange(bool is_active, bool is_idle)
-{
-  if (is_idle && !squelch_det->isOpen())
-  {
-    setSquelchState(false);
-  }
-} /* LocalRx::audioStreamStateChange */
-
-
-void LocalRx::onSquelchOpen(bool is_open)
-{
-  if (is_open)
-  {
-    if (delay != 0)
-    {
-      delay->clear();
-    }
-    setSquelchState(true);
-    if (mute_state == MUTE_NONE)
-    {
-      sql_valve->setOpen(true);
-    }
-    setSqlHangtimeFromSiglev(siglevdet->lastSiglev());
-    siglevdet->setIntegrationTime(1000);
-    siglevdet->setContinuousUpdateInterval(1000);
-  }
-  else
-  {
-    if (sql_tail_elim > 0)
-    {
-      delay->clear(sql_tail_elim);
-    }
-    if (!sql_valve->isOpen())
-    {
-      setSquelchState(false);
-    }
-    else
-    {
-      sql_valve->setOpen(false);
-    }
-    siglevdet->setIntegrationTime(0);
-    siglevdet->setContinuousUpdateInterval(0);
-  }
-} /* LocalRx::onSquelchOpen */
-
-
-SigLevDet *LocalRx::createSigLevDet(const string &name, int sample_rate)
-{
-  string siglev_det_type;
-  if (!cfg.getValue(name, "SIGLEV_DET", siglev_det_type))
-  {
-    siglev_det_type = "NOISE";
-  }
-  
-  SigLevDet *siglevdet = 0;
-  if (siglev_det_type == "TONE")
-  {
-    if (sample_rate != 16000)
-    {
-      cerr << "*** ERROR: Tone signal level detector specified for receiver "
-           << name << ". It only works at 16kHz internal sampling rate\n";
-      return 0;
-    }
-    siglevdet = new SigLevDetTone(sample_rate);
-  }
-  else if (siglev_det_type == "NOISE")
-  {
-    SigLevDetNoise *det = new SigLevDetNoise(sample_rate);
-  
-    float offset = 0.0f;
-    if (cfg.getValue(name, "SIGLEV_OFFSET", offset))
-    {
-      det->setDetectorOffset(offset);
-    }
-    
-    float slope = 1.0f;
-    if (cfg.getValue(name, "SIGLEV_SLOPE", slope))
-    {
-      det->setDetectorSlope(slope);
-    }
-    
-    float bogus_thresh = numeric_limits<float>::max();
-    if (cfg.getValue(name, "SIGLEV_BOGUS_THRESH", bogus_thresh))
-    {
-      det->setBogusThresh(bogus_thresh);
-    }
-    
-    siglevdet = det;
-  }
-  else if (siglev_det_type == "AFSK")
-  {
-    if (sample_rate != 16000)
-    {
-      cerr << "*** ERROR: AFSK signal level detector specified for receiver "
-           << name << ". It only works at 16kHz internal sampling rate\n";
-      return 0;
-    }
-    siglevdet = new SigLevDetAfsk(this);
-  }
-  else
-  {
-    cerr << "*** ERROR: Unknown signal level detector type \""
-         << siglev_det_type << "\" specified in " << name << "/SIGLEV_DET.\n";
-    return 0;
-  }
-  
-  if (!siglevdet->initialize(cfg, name))
-  {
-    delete siglevdet;
-    siglevdet = 0;
-  }
-  
-  return siglevdet;
-  
-} /* LocalRx::createSigLevDet */
-
-
-void LocalRx::tone1750detected(bool detected)
-{
-   //cout << "### Muting 1750Hz: " << (detected ? "TRUE\n" : "FALSE\n");
-   if (detected)
-   {
-     delay->mute(true, TONE_1750_MUTING_PRE);
-   }
-   else
-   {
-     delay->mute(false, TONE_1750_MUTING_POST);
-   }
-} /* LocalRx::tone1750detected */
-
-
-void LocalRx::onSignalLevelUpdated(float siglev)
-{
-  setSqlHangtimeFromSiglev(siglev);
-  signalLevelUpdated(siglev);
-} /* LocalRx::onSignalLevelUpdated */
-
-
-void LocalRx::setSqlHangtimeFromSiglev(float siglev)
-{
-  if (sql_extended_hangtime_thresh > 0)
-  {
-    if ((siglev > sql_extended_hangtime_thresh) || (mute_state != MUTE_NONE))
-    {
-      squelch_det->setHangtime(sql_hangtime);
-    }
-    else
-    {
-      squelch_det->setHangtime(sql_extended_hangtime);
-    }
-  }
-} /* LocalRx::setSqlHangtime */
-
-=======
->>>>>>> 2811dba3
 
 
 /*
