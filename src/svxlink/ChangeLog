--- conflicted
+++ resolved
@@ -1,4 +1,3 @@
-<<<<<<< HEAD
  1.5.0 -- ?? ??? 2015
 ----------------------
 
@@ -73,14 +72,15 @@
   configuration file was still searched for using the HOME environment variable
   of the user who started the process rather than using the home directory
   of the target user.
-=======
+
+
+
  1.4.2 -- 06 jun 2015
 ----------------------
 
 * Bugfix: The logic linking would cause a crash under some circumstances.
   For example SvxLink would crash on startup if link TIMEOUT was set and the
   startup Tcl function was modified to play an audio clip.
->>>>>>> f51b9872
 
 
 
